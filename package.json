{
  "name": "appium-ios-driver",
  "description": "Description goes here.",
  "keywords": [
    "appium"
  ],
  "version": "0.0.0",
  "author": "appium",
  "license": "Apache-2.0",
  "repository": {
    "type": "git",
    "url": "https://github.com/appium/appium-ios-driver.git"
  },
  "bugs": {
    "url": "https://github.com/appium/appium-ios-driver/issues"
  },
  "engines": [
    "node"
  ],
  "main": "./build/index.js",
  "bin": {},
  "directories": {
    "lib": "lib"
  },
  "dependencies": {
    "appium-base-driver": "^0.2.0",
    "appium-instruments": "^3.0.0-beta2",
    "appium-logger": "^1.1.7",
    "appium-support": "beta",
    "appium-xcode": "^2.1.0-beta",
    "asyncbox": "^2.1.0",
    "babel-runtime": "=5.6.16",
    "bluebird": "^2.9.32",
<<<<<<< HEAD
    "bplist-creator": "0.0.6",
    "bplist-parser": "^0.1.0",
    "lodash": "^3.10.0",
    "plist": "^1.1.0",
    "source-map-support": "^0.3.1",
    "teen_process": "^1.3.0",
    "which": "^1.1.1"
=======
    "source-map-support": "^0.3.1",
    "path": "^0.11.0",
    "lodash": "^3.0.0",
    "which": "^1.0.0",
    "glob": "^5.0.0",
    "appium-logger": "^1.1.0",
    "mkdirp": "^0.5.0",
    "touch": "^1.0.0",
    "xcode": "^0.7.0",
    "teen_process":"^1.3.0",
    "asyncbox": "^2.0.0"
>>>>>>> 5a186373
  },
    
  "scripts": {
    "prepublish": "./node_modules/.bin/gulp prepublish",
    "test": "./node_modules/.bin/gulp once",
    "watch": "./node_modules/.bin/gulp"
  },

  "devDependencies": {
    "appium-gulp-plugins": "^1.2.12",
    "chai": "^3.0.0",
    "chai-as-promised": "^5.1.0",
    "gulp": "^3.8.11",
    "mochawait": "^2.0.0",
    "yargs": "^3.10.0"
  }
}<|MERGE_RESOLUTION|>--- conflicted
+++ resolved
@@ -26,40 +26,29 @@
     "appium-base-driver": "^0.2.0",
     "appium-instruments": "^3.0.0-beta2",
     "appium-logger": "^1.1.7",
-    "appium-support": "beta",
+    "appium-support": "^2.0.0-beta14",
     "appium-xcode": "^2.1.0-beta",
     "asyncbox": "^2.1.0",
     "babel-runtime": "=5.6.16",
     "bluebird": "^2.9.32",
-<<<<<<< HEAD
     "bplist-creator": "0.0.6",
     "bplist-parser": "^0.1.0",
+    "glob": "^5.0.0",
     "lodash": "^3.10.0",
+    "mkdirp": "^0.5.0",
+    "path": "^0.11.0",
     "plist": "^1.1.0",
     "source-map-support": "^0.3.1",
     "teen_process": "^1.3.0",
-    "which": "^1.1.1"
-=======
-    "source-map-support": "^0.3.1",
-    "path": "^0.11.0",
-    "lodash": "^3.0.0",
-    "which": "^1.0.0",
-    "glob": "^5.0.0",
-    "appium-logger": "^1.1.0",
-    "mkdirp": "^0.5.0",
     "touch": "^1.0.0",
-    "xcode": "^0.7.0",
-    "teen_process":"^1.3.0",
-    "asyncbox": "^2.0.0"
->>>>>>> 5a186373
+    "which": "^1.1.1",
+    "xcode": "^0.7.0"
   },
-    
   "scripts": {
     "prepublish": "./node_modules/.bin/gulp prepublish",
     "test": "./node_modules/.bin/gulp once",
     "watch": "./node_modules/.bin/gulp"
   },
-
   "devDependencies": {
     "appium-gulp-plugins": "^1.2.12",
     "chai": "^3.0.0",
