sudo: required
env:
  # Run tests in parellel, up to 5 at once
  - DEVICE=ios84 FINAL_GULP=coveralls
  - DEVICE=ios84 TEST=e2e/testapp RECURSIVE=1
  - DEVICE=ios84 TEST=e2e/uicatalog RECURSIVE=1
  - DEVICE=ios84 TEST=e2e/safari RECURSIVE=1
  - DEVICE=ios84 TEST=e2e/driver RECURSIVE=1
language:
  - objective-c
osx_image: xcode6.4
before_install:
  # TavisCI's OSX environment gives us node 0.10.32
  # Use NVM to update it to 0.12
  - rm -rf ~/.nvm
  - git clone https://github.com/creationix/nvm.git ~/.nvm
  - source ~/.nvm/nvm.sh
  - nvm install 0.12
  # Instruments fix:
  # https://github.com/travis-ci/travis-ci/issues/4218
  - ./bin/instruments-auth.sh
before_script:
  - npm install
  - npm install -g gulp
  - npm install -g mocha
  - gulp transpile
script:
<<<<<<< HEAD
  - if [ -z "$RECURSIVE" ]; then mocha build/test/$TEST -r -g @skip-ci -i; else mocha build/test/$TEST -g @skip-ci -i; fi
=======
    - if [ -n "$RECURSIVE" ]; then mocha --recursive build/test/$TEST -g @skip-ci -i; else mocha build/test/$TEST -g @skip-ci -i; fi
>>>>>>> ef6cc53d
  - if [ -n "$FINAL_GULP" ]; then gulp $FINAL_GULP; fi<|MERGE_RESOLUTION|>--- conflicted
+++ resolved
@@ -25,9 +25,5 @@
   - npm install -g mocha
   - gulp transpile
 script:
-<<<<<<< HEAD
-  - if [ -z "$RECURSIVE" ]; then mocha build/test/$TEST -r -g @skip-ci -i; else mocha build/test/$TEST -g @skip-ci -i; fi
-=======
-    - if [ -n "$RECURSIVE" ]; then mocha --recursive build/test/$TEST -g @skip-ci -i; else mocha build/test/$TEST -g @skip-ci -i; fi
->>>>>>> ef6cc53d
+  - if [ -n "$RECURSIVE" ]; then mocha --recursive build/test/$TEST -g @skip-ci -i; else mocha build/test/$TEST -g @skip-ci -i; fi
   - if [ -n "$FINAL_GULP" ]; then gulp $FINAL_GULP; fi